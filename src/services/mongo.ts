/* tslint:disable:max-line-length */
import * as flatten from 'flatten';
import { writeFileSync } from 'fs';
import { ensureDirSync } from 'fs-extra';
import * as imagemin from 'imagemin';
import * as pngquant from 'imagemin-pngquant';
import { Collection, Db, InsertOneWriteOpResult, MongoClient, ObjectId } from 'mongodb';

import { RootDirectory } from '../environment';
import { IAnnotation, ICompilation, ILDAPData, IMetaDataDigitalObject, IModel } from '../interfaces';

import { Configuration } from './configuration';
import { Logger } from './logger';
import { resolveCompilation, resolveDigitalObject, resolveModel } from './resolving-strategies';
import { isAnnotation, isCompilation, isDigitalObject, isModel } from './typeguards';
import { Utility } from './utility';
/* tslint:enable:max-line-length */

const MongoConf = Configuration.Mongo;
const UploadConf = Configuration.Uploads;

const ldap = (): Collection<ILDAPData> =>
  getAccountsRepository()
    .collection('local');
const getCurrentUserBySession = async (sessionID: string) =>
  ldap()
    .findOne({ sessionID });
const getUserByUsername = async (username: string) =>
  ldap()
    .findOne({ username });
const getAllItemsOfCollection = async (collection: string) =>
  getObjectsRepository()
    .collection(collection)
    .find({})
    .toArray();

const saveBase64toImage = async (
  base64input: string, subfolder: string, identifier: string | ObjectId) => {
  const saveId = identifier.toString();
  let finalImagePath = '';
  // TODO: Solve without try-catch block
  // TODO: Convert to progressive JPEG?
  try {
    if (base64input.indexOf('data:image') !== -1) {
      const replaced = base64input.replace(/^data:image\/(png|gif|jpeg);base64,/, '');
      const tempBuff = Buffer.from(replaced, 'base64');
      await imagemin.buffer(tempBuff, {
        plugins: [pngquant.default({
          speed: 1,
          strip: true,
          dithering: 1,
        })],
      })
        .then(res => {
          ensureDirSync(`${RootDirectory}/${UploadConf.UploadDirectory}/previews/${subfolder}/`);
          writeFileSync(
            `${RootDirectory}/${UploadConf.UploadDirectory}/previews/${subfolder}/${saveId}.png`,
            res);

          finalImagePath = `previews/${subfolder}/${saveId}.png`;
        })
        .catch(e => Logger.err(e));
    } else {
      finalImagePath = `previews/${base64input.split('previews/')[1]}`;
    }
  } catch (e) {
    Logger.err(e);
    return finalImagePath;
  }
  const https = Configuration.Express.enableHTTPS ? 'https' : 'http';
  const pubip = Configuration.Express.PublicIP;
  const port = Configuration.Express.Port;
  return `${https}://${pubip}:${port}/${finalImagePath}`;
};

const MongoURL = `mongodb://${MongoConf.Hostname}:${MongoConf.Port}/`;
const Client = new MongoClient(MongoURL, {
  useNewUrlParser: true,
  reconnectTries: Number.POSITIVE_INFINITY,
  reconnectInterval: 1000,
});
const getAccountsRepository = (): Db => Client.db(MongoConf.Databases.Accounts.Name);
const getObjectsRepository = (): Db => Client.db(MongoConf.Databases.ObjectsRepository.Name);

const Mongo = {
  init: async () => {
    await Client.connect(async (error, _) => {
      if (!error) return;
      Logger.err(
        `Couldn't connect to MongoDB. Make sure it is running and check your configuration`);
      process.exit(1);
    });
  },
  isMongoDBConnected: async (_, response, next) => {
    const isConnected = await Client.isConnected();
    if (isConnected) {
      next();
    } else {
      Logger.warn('Incoming request while not connected to MongoDB');
      response.send({ message: 'Cannot connect to Database. Contact sysadmin' });
    }
  },
  getAccountsRepository, getObjectsRepository,
  /**
   * Fix cases where an ObjectId is sent but it is not detected as one
   * used as Middleware
   */
  fixObjectId: async (request, _, next) => {
    if (request) {
      if (request.body && request.body['_id'] && ObjectId.isValid(request.body['_id'])) {
        request.body['_id'] = new ObjectId(request.body['_id']);
      }
    }
    next();
  },
  getUnusedObjectId: async (_, response) => {
    response.send(new ObjectId());
  },
  invalidateSession: async (request, response) => {
    const sessionID = request.sessionID;
    ldap()
      .updateMany({ sessionID }, { $set: { sessionID: '' } }, () => {
        Logger.log('Logged out');
        response.send({ status: 'ok', message: 'Logged out' });
      });
  },
  updateSessionId: async (request, response, next) => {
    const user = request.user;
    const username = request.body.username.toLowerCase();
    const sessionID = request.sessionID;
    const userData = await getUserByUsername(username) || {};

    const models: ObjectId[] = (await getAllItemsOfCollection('model'))
      .map((model: IModel) => new ObjectId(model._id));
    const compilations: ObjectId[] = (await getAllItemsOfCollection('compilation'))
      .map((compilation: ICompilation) => new ObjectId(compilation._id));

    const updateResult = await ldap()
      .updateOne({ username }, {
        $set: {
          username,
          sessionID,
          fullname: user.username,
          prename: user.username,
          surname: user.username,
          rank: 'U',
          mail: `${username}@demo.de`,
          data: {
            model: models,
            compilation: compilations,
          },
          role: (userData['role'])
            ? ((userData['role'] === '')
              ? 'U'
              : userData['role'])
            : 'U',
        },
      });

    if (updateResult.result.ok !== 1) {
      return response.send({ status: 'error', message: 'Failed updating user in database' });
    }
    next();
  },
  addToAccounts: async (request, response) => {
    const user = request.user;
    const username = request.body.username.toLowerCase();
    const sessionID = request.sessionID;
    const userData = await getUserByUsername(username);

    const models: ObjectId[] = (await getAllItemsOfCollection('model'))
      .map((model: IModel) => new ObjectId(model._id));
    const compilations: ObjectId[] = (await getAllItemsOfCollection('compilation'))
<<<<<<< HEAD
      .map((compilation: ICompilation) => new ObjectId(compilation._id));;
=======
      .map((compilation: ICompilation) => new ObjectId(compilation._id));
>>>>>>> 614da933

    if (!userData) {
      ldap()
        .insertOne(
          {
            _id: new ObjectId(),
            createdAt: Date.now(),
            username,
            sessionID,
            fullname: user.username,
            prename: user.username,
            surname: user.username,
            rank: 'U',
            mail: `${username}@demo.de`,
            data: {
              model: models,
              compilation: compilations,
            },
            role: 'U',
          },
          (ins_err, ins_res) => {
            if (ins_err) {
              response.send({ status: 'error' });
              Logger.err(ins_res);
            } else {
              Logger.info(ins_res.ops);
              response.send({ status: 'ok', ...ins_res.ops[0] });
            }
          });
    } else {
      ldap()
        .updateOne(
          { username },
          { $set: { sessionID } },
          (up_err, _) => {
            if (up_err) {
              response.send({ status: 'error' });
              Logger.err(up_err);
            } else {
              ldap()
                .findOne({ sessionID, username }, (f_err, f_res) => {
                  if (f_err) {
                    response.send({ status: 'error' });
                    Logger.err(f_err);
                  } else {
                    response.send({ status: 'ok', ...f_res });
                  }
                });
            }
          });
    }
  },
  insertCurrentUserData: async (request, identifier, collection) => {
    const sessionID = request.sessionID;
    const userData = await getCurrentUserBySession(sessionID);

    if (!ObjectId.isValid(identifier) || !userData) return false;

    userData.data[collection] = (userData.data[collection])
      ? userData.data[collection] : [];

    const doesExist = userData.data[collection]
      .filter(obj => obj)
      .find((obj: any) => obj.toString() === identifier.toString());

    if (doesExist) return true;

    userData.data[collection].push(new ObjectId(identifier));
    const updateResult = await ldap()
      .updateOne(
        { sessionID }, { $set: { data: userData.data } });

    if (updateResult.result.ok !== 1) return false;
    return true;
  },
  getCurrentUserData: async (request, response) => {
    const sessionID = request.sessionID;
    const userData = await getCurrentUserBySession(sessionID);
    if (!userData || !userData.data) {
      return response
        .send({ status: 'error', message: 'User not found by sessionID. Try relogging' });
    }
    for (const property in userData.data) {
      if (!userData.data.hasOwnProperty(property)) continue;
      userData.data[property] = await Promise.all(
        userData.data[property].map(async obj => Mongo.resolve(obj, property)));
      // Filter possible null's
      userData.data[property] = userData.data[property].filter(obj => obj);
    }
    // Add model owners to models
    if (userData.data.model && userData.data.model.length > 0) {
      for (const model of userData.data.model) {
        if (!model) continue;
        model['relatedModelOwners'] =
          await Utility.findAllModelOwners(model['_id']);
      }
    }

    response.send({ status: 'ok', ...userData });
  },
  validateLoginSession: async (request, response, next) => {
    const sessionID = request.sessionID = (request.cookies['connect.sid']) ?
      request.cookies['connect.sid'].substr(2, 36) : request.sessionID;

    const userData = await getCurrentUserBySession(sessionID);
    if (!userData) {
      return response.send({ status: 'error', message: 'Invalid session' });
    }
    next();
  },
  submitService: async (request, response) => {
    const digobjCollection: Collection<IMetaDataDigitalObject> =
      getObjectsRepository()
        .collection('digitalobject');
    const modelCollection: Collection<IModel> =
      getObjectsRepository()
        .collection('model');

    const service: string = request.params.service;
    if (!service) response.send({ status: 'error', message: 'Incorrect request' });

    const mapTypes = (resType: string) => {
      let type = resType;
      type = type.toLowerCase();
      switch (type) {
        case 'sound': type = 'audio'; break;
        case 'picture': type = 'image'; break;
        case '3d': type = 'model'; break;
        default:
      }
      return type;
    };

    // After adding a digitalobject inside of a model,
    // attach data to the current user
    const insertFinalModelToCurrentUser = (modelResult: InsertOneWriteOpResult) => {
      Mongo.insertCurrentUserData(request, modelResult.ops[0]._id, 'model')
        .then(() => {
          response.send({ status: 'ok', result: modelResult.ops[0] });
          Logger.info('Added Europeana object', modelResult.ops[0]._id);
        })
        .catch(err => {
          Logger.err(err);
          response.send({ status: 'error', message: 'Failed adding finalized object to user' });
        });
    };

    // After adding a digitalobject, add digitalobject
    // to a model and push the model
    const pushModel = (digobjResult: InsertOneWriteOpResult) => {
      const resultObject = digobjResult.ops[0];
      const modelObject: IModel = {
        _id: new ObjectId(),
        annotationList: [],
        relatedDigitalObject: {
          _id: resultObject._id,
        },
        name: resultObject.digobj_title,
        ranking: 0,
        files: [],
        finished: true,
        online: true,
        mediaType: mapTypes(request.body.type),
        dataSource: {
          isExternal: true,
          service,
        },
        processed: {
          low: request.body._fileUrl,
          medium: request.body._fileUrl,
          high: request.body._fileUrl,
          raw: request.body._fileUrl,
        },
        settings: {
          preview: (request.body._previewUrl)
            ? request.body._previewUrl
            : '/previews/noimage.png',
        },
      };
      modelCollection.insertOne(modelObject)
        .then(insertFinalModelToCurrentUser)
        .catch(err => {
          Logger.err(err);
          response.send({ status: 'error', message: 'Failed finalizing digitalobject' });
        });
    };

    switch (service) {
      case 'europeana':
        // TODO: Put into Europeana service to make every service self sustained?
        const EuropeanaObject: IMetaDataDigitalObject = {
          _id: new ObjectId(),
          digobj_type: mapTypes(request.body.type),
          digobj_title: request.body.title,
          digobj_description: request.body.description,
          digobj_licence: request.body.license,
          digobj_externalLink: [{
            externalLink_description: 'Europeana URL',
            externalLink_value: request.body.page,
          }],
          digobj_externalIdentifier: [],
          digobj_discipline: [],
          digobj_creation: [],
          digobj_dimensions: [],
          digobj_files: [],
          digobj_objecttype: '',
          digobj_person: [],
          digobj_rightsowner: [],
          digobj_statement: '',
          digobj_tags: [],
          digobj_metadata_files: [],
          digobj_person_existing: [],
          digobj_rightsowner_institution: [],
          digobj_rightsowner_person: [],
          digobj_rightsownerSelector: 1,
          digobj_person_existing_role: [],
          contact_person: [],
          contact_person_existing: [],
          phyObjs: [],
        };

        digobjCollection.insertOne(EuropeanaObject)
          .then(pushModel)
          .catch(err => {
            Logger.err(err);
            response.send({ status: 'error', message: `Couldn't add as digitalobject` });
          });

        break;
      default:
        response.send({ status: 'error', message: `Service ${service} not configured` });
    }
  },
  /**
   * When the user submits the metadataform this function
   * adds the missing data to defined collections
   */
  submit: async (request, response) => {
    Logger.info('Handling submit request');

    const collection: Collection<IMetaDataDigitalObject> =
      getObjectsRepository()
        .collection('digitalobject');
    const resultObject: IMetaDataDigitalObject = { ...request.body };

    /**
     * Handle re-submit for changing a finished DigitalObject
     */
    const isResObjIdValid = ObjectId.isValid(resultObject._id);
    resultObject._id = isResObjIdValid
      ? new ObjectId(resultObject._id) : new ObjectId();
    Logger.info(`${isResObjIdValid ? 'Re-' : ''}Submitting DigitalObject ${resultObject._id}`);

    // We overwrite this in the phyobj loop so we can
    let currentPhyObjId = '';

    //// FILTER FUNCTIONS ////
    const addToRightsOwnerFilter = (person: any) =>
      person['value'] && person['value'].indexOf('add_to_new_rightsowner') !== -1;
    const filterObjectsWithoutID = (obj: any) => ObjectId.isValid(obj._id);

    /**
     * Adds data {field} to a collection {collection}
     * and returns the {_id} of the created object.
     * If {field} already has an {_id} property the server
     * will assume the object already exists in the collection
     * and instead return the existing {_id}
     */
    const addAndGetId = async (in_field, add_to_coll, new_roles?) => {
      let field = in_field;
      if (add_to_coll === 'person') {
        field = await addNestedInstitution(field);
      }
      const coll: Collection = getObjectsRepository()
        .collection(add_to_coll);
      const isPersonOrInstitution = ['person', 'institution'].includes(add_to_coll);
      const _digId = ((currentPhyObjId !== '') ? currentPhyObjId : resultObject._id)
        .toString();
      // By default, update/create the document
      // but if its an existing person/institution
      // fetch the object and update roles
      const isIdValid = ObjectId.isValid(field['_id']);
      const _id = (isIdValid) ? new ObjectId(field['_id']) : new ObjectId();
      if (isIdValid) {
        const findResult = await coll.findOne({ _id });
        if (findResult) {
          field = { ...findResult, ...field };
        }
      }
      if (isPersonOrInstitution) {
        const doRolesExist = (field['roles'] !== undefined);

        field['roles'] = doRolesExist ? field['roles'] : {};
        field['roles'][_digId] = field['roles'][_digId]
          ? field['roles'][_digId]
          : [];

        for (const prop of ['institution_role', 'person_role']) {
          if (!field[prop]) continue;
          field[prop] = (new_roles) ? new_roles : field[prop];
          // Add new roles to person or institution
          field['roles'][_digId] = doRolesExist
            ? flatten([field['roles'][_digId], field[prop]])
            : flatten([field[prop]]);
          field['roles'][_digId] = Array.from(new Set(field['roles'][_digId]));
          field[prop] = [];
        }
      }

      // Make sure there are no null roles
      if (field['roles'] && field['roles'][_digId]) {
        field['roles'][_digId] = field['roles'][_digId].filter(obj => obj);
      }
      // We cannot update _id property when upserting
      // so we remove this beforehand
      // tslint:disable-next-line
      delete field['_id'];
      const updateResult = await coll.updateOne(
        { _id },
        { $set: field, $setOnInsert: { _id } },
        { upsert: true });

      const resultId = (updateResult.upsertedId)
        ? updateResult.upsertedId._id
        : _id;
      return { _id: resultId };
    };

    const addNestedInstitution = async person => {
      if (!person['person_institution']) return person;
      if (!(person['person_institution'] instanceof Array)) return person;
      for (let i = 0; i < person['person_institution'].length; i++) {
        if (person['person_institution'][i]['value'] !== 'add_new_institution') continue;
        const institution = person['person_institution_data'][i];
        const newInst = await addAndGetId(institution, 'institution');
        person['person_institution_data'][i] = newInst;
      }
      return person;
    };

    const concatFix = (...arr: any[]) => {
      let result: any[] = [].concat(arr[0]);
      for (let i = 1; i < arr.length; i++) {
        result = result.concat(arr[i]);
      }
      result = result.filter(filterObjectsWithoutID);
      const final: any[] = [];
      for (const res of result) {
        const obj = { _id: new ObjectId(res._id) };
        const filtered = final.filter(_obj => _obj._id.toString() === obj._id.toString());
        if (filtered.length === 0) final.push(obj);
      }
      return final;
    };

    // Always single
    let digobj_rightsowner: any[] = resultObject['digobj_rightsowner'];
    let digobj_rightsowner_person: any[] = resultObject['digobj_rightsowner_person'];
    let digobj_rightsowner_institution: any[] = resultObject['digobj_rightsowner_institution'];
    // Can be multiple
    let contact_person: any[] = resultObject['contact_person'];
    let contact_person_existing: any[] = resultObject['contact_person_existing'];
    let digobj_person: any[] = resultObject['digobj_person'];
    let digobj_person_existing: any[] = resultObject['digobj_person_existing'];
    const digobj_tags: any[] = resultObject['digobj_tags'];
    const phyObjs: any[] = resultObject['phyObjs'];

    const handleRightsOwnerBase = async (
      inArr: any[], existArrs: any[],
      roleProperty: string, add_to_coll: string, fixedRoles?: any[]) => {
      for (let x = 0; x < inArr.length; x++) {
        const toConcat: any = [];
        for (const existArr of existArrs) {
          const filtered = existArr.filter(addToRightsOwnerFilter);
          if (filtered.length !== 1) continue;
          const roles = (filtered[0][roleProperty] && filtered[0][roleProperty].length > 0)
            ? filtered[0][roleProperty] : fixedRoles;
          toConcat.push(roles);
        }
        const newRoles = flatten([inArr[x][roleProperty], toConcat]);
        inArr[x] = await addAndGetId(inArr[x], add_to_coll, newRoles);
      }
    };

    await handleRightsOwnerBase(
      digobj_rightsowner_person, [digobj_person_existing, contact_person_existing],
      'person_role', 'person', ['CONTACT_PERSON']);

    const handleRightsOwnerSelector = async (
      inArr: any[],
      personArr: any[],
      instArr: any[],
      selector: any) => {
      for (const obj of inArr) {
        switch (obj['value']) {
          case 'add_new_person':
            personArr[0] = await addAndGetId({ ...personArr[0] }, 'person');
            break;
          case 'add_new_institution':
            instArr[0] = await addAndGetId({ ...instArr[0] }, 'institution');
            break;
          default:
            const newRightsOwner = { ...obj };
            const personSelector = 1;
            const instSelector = 2;
            const selected = parseInt(selector, 10);
            switch (selected) {
              case personSelector:
                personArr[0] = await addAndGetId(newRightsOwner, 'person');
                break;
              case instSelector:
                instArr[0] = await addAndGetId(newRightsOwner, 'institution');
                break;
              default:
            }
        }
      }
    };

    await handleRightsOwnerSelector(
      digobj_rightsowner, digobj_rightsowner_person,
      digobj_rightsowner_institution, resultObject['digobj_rightsownerSelector']);

    /**
     * Newly added rightsowner persons and institutions can be
     * selected in other input fields as 'same as new rightsowner'.
     * this function handles these cases
     */
    const handleRightsOwnerAndExisting = async (
      inArr: any[],
      outArr: any[],
      add_to_coll: string,
      idIfSame: string | ObjectId,
      roleProperty: string,
      role?: string) => {
      for (const obj of inArr) {
        const newObj = {};
        newObj[roleProperty] = (role) ? role : obj[roleProperty];
        newObj['_id'] = ObjectId.isValid(obj['_id']) ? new ObjectId(obj['_id'])
          : (ObjectId.isValid(idIfSame) ? new ObjectId(idIfSame) : new ObjectId());
        const newRoles = newObj[roleProperty];
        outArr.push(await addAndGetId(newObj, add_to_coll, newRoles));
      }
    };

    /**
     * Simple cases where the item only needs to be added for nesting
     */
    const handleSimpleCases = async (inArrAndOutArr: any[], add_to_coll: string) => {
      for (let i = 0; i < inArrAndOutArr.length; i++) {
        inArrAndOutArr[i] = await addAndGetId(inArrAndOutArr[i], add_to_coll);
      }
    };

    await handleSimpleCases(digobj_rightsowner_institution, 'institution');
    await handleSimpleCases(contact_person, 'person');
    await handleSimpleCases(digobj_person, 'person');
    await handleSimpleCases(digobj_tags, 'tag');

    /**
     * Cases where persons either exist or are added to the new rightsowner
     */
    const _tempId = (digobj_rightsowner_person[0] && digobj_rightsowner_person[0]['_id'])
      ? digobj_rightsowner_person[0]['_id'] : '';
    await handleRightsOwnerAndExisting(
      contact_person_existing, contact_person, 'person',
      _tempId, 'person_role', 'CONTACT_PERSON');
    await handleRightsOwnerAndExisting(
      digobj_person_existing, digobj_person, 'person',
      _tempId, 'person_role');

    for (let i = 0; i < phyObjs.length; i++) {
      const phyObj: any[] = phyObjs[i];
      let phyobj_rightsowner: any[] = phyObj['phyobj_rightsowner'];
      let phyobj_rightsowner_person: any[] = phyObj['phyobj_rightsowner_person'];
      let phyobj_rightsowner_institution: any[] = phyObj['phyobj_rightsowner_institution'];
      let phyobj_person: any[] = phyObj['phyobj_person'];
      let phyobj_person_existing: any[] = phyObj['phyobj_person_existing'];
      let phyobj_institution: any[] = phyObj['phyobj_institution'];
      let phyobj_institution_existing: any[] = phyObj['phyobj_institution_existing'];

      const isPhyObjIdValid = ObjectId.isValid(phyObj['_id']);
      phyObj['_id'] = isPhyObjIdValid ? new ObjectId(phyObj['_id']) : new ObjectId();
      currentPhyObjId = phyObj['_id'];

      await handleRightsOwnerBase(
        phyobj_rightsowner_person, [phyobj_person_existing],
        'person_role', 'person');
      await handleRightsOwnerBase(
        phyobj_rightsowner_institution, [phyobj_institution_existing],
        'institution_role', 'institution');

      await handleRightsOwnerSelector(
        phyobj_rightsowner, phyobj_rightsowner_person,
        phyobj_rightsowner_institution, phyObj['phyobj_rightsownerSelector']);

      await handleSimpleCases(phyobj_person, 'person');
      await handleSimpleCases(phyobj_institution, 'institution');

      if (phyobj_rightsowner_person[0]) {
        await handleRightsOwnerAndExisting(
          phyobj_person_existing, phyobj_person, 'person',
          phyobj_rightsowner_person[0]['_id'], 'person_role');
      } else if (phyobj_rightsowner_institution[0]) {
        await handleRightsOwnerAndExisting(
          phyobj_institution_existing, phyobj_institution, 'institution',
          phyobj_rightsowner_institution[0]['_id'], 'institution_role');
      }

      await handleRightsOwnerAndExisting(
        phyobj_person_existing, phyobj_person, 'person',
        '', 'person_role');
      await handleRightsOwnerAndExisting(
        phyobj_institution_existing, phyobj_institution, 'institution',
        '', 'institution_role');

      phyobj_rightsowner =
        concatFix(phyobj_rightsowner, phyobj_rightsowner_institution, phyobj_rightsowner_person);
      phyobj_person_existing = concatFix(phyobj_person_existing, phyobj_person);
      phyobj_institution_existing = concatFix(phyobj_institution_existing, phyobj_institution);
      phyobj_rightsowner_institution = phyobj_rightsowner_person =
        phyobj_person = phyobj_institution = [];
      const finalPhy = {
        ...phyObj, phyobj_rightsowner, phyobj_rightsowner_person,
        phyobj_rightsowner_institution, phyobj_person, phyobj_person_existing,
        phyobj_institution, phyobj_institution_existing,
      };
      phyObjs[i] = await addAndGetId(finalPhy, 'physicalobject');
    }

    /**
     * Re-assignment:
     * When editing a finished object we want to have all persons/institutions that have been added
     * on the previous submit to be existing persons/institutions, otherwise they would fill up
     * the metadata form in the frontend
     * Also: remove everything without an _id (which is the remainings from tag-input)
     */
    digobj_person_existing = concatFix(digobj_person_existing, digobj_person);
    contact_person_existing = concatFix(contact_person_existing, contact_person);
    digobj_rightsowner =
      concatFix(digobj_rightsowner, digobj_rightsowner_institution, digobj_rightsowner_person);

    // Empty the arrays that contained newly created persons/institutions
    digobj_rightsowner_institution = digobj_rightsowner_person =
      contact_person = digobj_person = [];

    const finalObject = {
      ...resultObject, digobj_rightsowner_person, digobj_rightsowner_institution,
      contact_person, contact_person_existing, digobj_person_existing,
      digobj_person, digobj_tags, phyObjs, digobj_rightsowner,
    };

    collection.updateOne({ _id: finalObject['_id'] }, { $set: finalObject }, { upsert: true })
      .then(() => Mongo.resolve(finalObject['_id'], 'digitalobject'))
      .then(data => {
        Logger.info(`Finished Object ${finalObject['_id']}`);
        response.send({ status: 'ok', data });
      })
      .catch(e => {
        Logger.err(e);
        response.send({ status: 'error', message: 'Failed to add' });
      });
  },
  addObjectToCollection: async (request, response) => {
    const RequestCollection = request.params.collection.toLowerCase();

    Logger.info(`Adding to the following collection: ${RequestCollection}`);

    // Creating Models & Annotations is unavailable on demo
    switch (RequestCollection) {
      case 'model':
      case 'annotation':
        return response
          .send({ status: 'error', message: 'Not available in demo'});
      default:
    }

    const collection: Collection = getObjectsRepository()
      .collection(RequestCollection);
    const sessionID = request.sessionID;

    const resultObject = request.body;
    const userData = await getCurrentUserBySession(sessionID);
    if (!userData) {
      response.send({ status: 'error', message: 'Cannot fetch current user from database' });
      return;
    }

    const isValidObjectId = ObjectId.isValid(resultObject['_id']);
    const doesObjectExist: any | null = await Mongo.resolve(resultObject, RequestCollection, 0);
    // If the object already exists we need to check for owner status
    if (isValidObjectId && doesObjectExist) {
      const isOwner = await Mongo.isUserOwnerOfObject(request, resultObject['_id']);
      if (!isOwner) {
        response.send({ status: 'error', message: 'Permission denied' });
        return;
      }
    }

    const _id = isValidObjectId
      ? new ObjectId(resultObject._id)
      : new ObjectId();

    resultObject._id = _id;

    if (isCompilation(resultObject)) {
      resultObject.annotationList = (resultObject.annotationList)
        ? resultObject.annotationList : [];
      resultObject.relatedOwner = {
        _id: userData._id,
        username: userData.username,
        fullname: userData.fullname,
      };
      // Compilations should have all their models referenced by _id
      resultObject.models =
        resultObject.models
          .filter(model => model)
          .map((model: IModel) => ({ _id: new ObjectId(model['_id']) }));
    } else if (isModel(resultObject)) {
      /* Preview image URLs might have a corrupted address
       * because of Kompakkt runnning in an iframe
       * This removes the host address from the URL
       * so images will load correctly */
      if (resultObject.settings && resultObject.settings.preview) {
        resultObject.settings.preview = await saveBase64toImage(
          resultObject.settings.preview, 'model', resultObject._id);
      }
    } else if (isAnnotation(resultObject)) {
      // Check if anything was missing for safety
      if (!resultObject || !resultObject.target || !resultObject.target.source) {
        return response.send({
          status: 'error', message: 'Invalid annotation',
          invalidObject: resultObject,
        });
      }
      const source = resultObject.target.source;
      if (!source) {
        response.send({ status: 'error', message: 'Missing source' });
        return;
      }
      if (!resultObject.body || !resultObject.body.content
        || !resultObject.body.content.relatedPerspective) {
        return response
          .send({ status: 'error', message: 'Missing body.content.relatedPerspective' });
      }
      resultObject.body.content.relatedPerspective.preview = await saveBase64toImage(
        resultObject.body.content.relatedPerspective.preview, 'annotation', resultObject._id);

      const relatedModelId: string | undefined = source.relatedModel;
      const relatedCompId: string | undefined = source.relatedCompilation;
      // Check if === undefined because otherwise this quits on empty string
      if (relatedModelId === undefined || relatedCompId === undefined) {
        response.send({ status: 'error', message: 'Related model or compilation undefined' });
        return;
      }

      const validModel = ObjectId.isValid(relatedModelId);
      const validCompilation = ObjectId.isValid(relatedCompId);

      if (!validModel) {
        response.send({ status: 'error', message: 'Invalid related model id' });
        return;
      }

      if (validModel && !validCompilation) {
        const isOwner =
          await Mongo.isUserOwnerOfObject(request, relatedModelId);
        if (!isOwner) {
          response.send({ status: 'error', message: 'Permission denied' });
          return;
        }
      }

      // Update data inside of annotation
      resultObject.generated = (resultObject.generated)
        ? resultObject.generated : new Date().toISOString();
      resultObject.lastModificationDate = new Date().toISOString();

      const updateAnnotationList = async (id: string, add_to_coll: string) => {
        const obj: IModel | ICompilation = await Mongo.resolve(id, add_to_coll, 0);
        // Create annotationList if missing
        obj.annotationList = (obj.annotationList)
          ? obj.annotationList : [];
        // Filter null
        obj.annotationList = obj.annotationList
          .filter(annotation => annotation);

        const doesAnnotationExist = obj.annotationList
          .filter(annotation => annotation)
          .find((annotation: IAnnotation) =>
            (annotation._id) ? annotation._id.toString() === resultObject._id.toString()
              : annotation.toString() === resultObject._id.toString());
        if (doesAnnotationExist) return true;

        // Add annotation to list if it doesn't exist
        const _newId = new ObjectId(resultObject._id);
        obj.annotationList.push(_newId);

        // We resolved the compilation earlier, so now we have to replace
        // the resolved annotations with their ObjectId again
        obj.annotationList = obj.annotationList
          .map((annotation: IAnnotation) =>
            (annotation._id) ? new ObjectId(annotation._id) : annotation);

        // Finally we update the annotationList in the compilation
        const coll: Collection = getObjectsRepository()
          .collection(add_to_coll);
        const listUpdateResult = await coll
          .updateOne(
            { _id: new ObjectId(id) },
            { $set: { annotationList: obj.annotationList } });

        if (listUpdateResult.result.ok !== 1) {
          Logger.err(`Failed updating annotationList of ${add_to_coll} ${id}`);
          response.send({ status: 'error' });
          return false;
        }
        return true;
      };

      const success = (!validCompilation)
        // Annotation is default annotation
        ? await updateAnnotationList(relatedModelId, 'model')
        // Annotation belongs to compilation
        : await updateAnnotationList(relatedCompId, 'compilation');

      if (!success) {
        Logger.err(`Failed updating annotationList`);
        response.send({ status: 'error' });
        return;
      }
    }

    const updateResult = await collection
      .updateOne({ _id }, { $set: resultObject }, { upsert: true });

    if (updateResult.result.ok !== 1) {
      Logger.err(`Failed updating ${RequestCollection} ${_id}`);
      response.send({ status: 'error' });
      return;
    }

    await Mongo.insertCurrentUserData(request, _id, RequestCollection);

    const resultId = (updateResult.upsertedId) ? updateResult.upsertedId._id : _id;
    response.send({ status: 'ok', ...await Mongo.resolve(resultId, RequestCollection) });
    Logger.info(`Success! Updated ${RequestCollection} ${_id}`);
  },
  updateModelSettings: async (request, response) => {
    const preview = request.body.preview;
    const identifier = (ObjectId.isValid(request.params.identifier)) ?
      new ObjectId(request.params.identifier) : request.params.identifier;
    const collection: Collection = getObjectsRepository()
      .collection('model');
    const subfolder = 'model';

    const finalImagePath = await saveBase64toImage(preview, subfolder, identifier);
    if (finalImagePath === '') {
      return response
        .send({ status: 'error', message: 'Failed saving preview image' });
    }

    // Overwrite old settings
    const settings = { ...request.body, preview: finalImagePath };
    const result = await collection.updateOne(
      { _id: identifier },
      { $set: { settings } });
    response.send((result.result.ok === 1) ? { status: 'ok', settings } : { status: 'error' });
  },
  isUserOwnerOfObject: async (request, identifier) => {
    const _id = ObjectId.isValid(identifier)
      ? new ObjectId(identifier) : identifier;
    const userData = await getCurrentUserBySession(request.sessionID);
    return JSON.stringify((userData) ? userData.data : '')
      .indexOf(_id) !== -1;
  },
  isUserAdmin: async (request): Promise<boolean> => {
    const userData = await getCurrentUserBySession(request.sessionID);
    return (userData) ? userData.role === 'A' : false;
  },
  /**
   * Simple resolving by collection name and Id
   */
  resolve: async (
    obj: any, collection_name: string, depth?: number): Promise<any | null | undefined> => {
    if (!obj) return undefined;
    const id = (obj['_id']) ? obj['_id'] : obj;
    Logger.info(`Resolving ${collection_name} ${id}`);
    const resolve_collection: Collection = getObjectsRepository()
      .collection(collection_name);
    return resolve_collection.findOne({ _id: (ObjectId.isValid(id)) ? new ObjectId(id) : id })
      .then(resolve_result => {
        if (depth && depth === 0) return resolve_result;

        if (isDigitalObject(resolve_result)) {
          return resolveDigitalObject(resolve_result);
        }
        if (isModel(resolve_result)) {
          return resolveModel(resolve_result);
        }
        if (isCompilation(resolve_result)) {
          return resolveCompilation(resolve_result);
        }
        return resolve_result;
      });
  },
  getObjectFromCollection: async (request, response) => {
    const RequestCollection = request.params.collection.toLowerCase();

    const _id = (ObjectId.isValid(request.params.identifier)) ?
      new ObjectId(request.params.identifier) : request.params.identifier;
    const password = (request.params.password) ? request.params.password : '';
    const object = await Mongo.resolve(_id, RequestCollection);
    if (!object) {
      return response
        .send({ status: 'error', message: `No ${RequestCollection} found with given identifier` });
    }

    if (isCompilation(object)) {
      const compilation = object;
      const _pw = compilation.password;
      const isPasswordProtected = (_pw && _pw.length > 0);
      const isUserOwner = await Mongo.isUserOwnerOfObject(request, _id);
      const isPasswordCorrect = (_pw && _pw === password);

      if (!isPasswordProtected || isUserOwner || isPasswordCorrect) {
        response.send({ status: 'ok', ...compilation });
        return;
      }

      response.send({ status: 'ok', message: 'Password protected compilation' });
    } else {
      response.send({ status: 'ok', ...object });
    }
  },
  getAllObjectsFromCollection: async (request, response) => {
    const RequestCollection = request.params.collection.toLowerCase();
    let results = await getAllItemsOfCollection(RequestCollection);

    for (let i = 0; i < results.length; i++) {
      results[i] = await Mongo.resolve(results[i], RequestCollection);
    }
    results = results.filter(_ => _);

    if (results.length > 0 && isCompilation(results[0])) {
      const isPasswordProtected = compilation =>
        (!compilation.password || (compilation.password && compilation.password.length === 0));
      results = results.filter(isPasswordProtected);
    }

    response.send(results);
  },
  removeObjectFromCollection: async (request, response) => {
    const RequestCollection = request.params.collection.toLowerCase();

    const collection = getObjectsRepository()
      .collection(RequestCollection);
    const sessionID = request.sessionID;

    const identifier = (ObjectId.isValid(request.params.identifier)) ?
      new ObjectId(request.params.identifier) : request.params.identifier;

    const find_result = await getCurrentUserBySession(sessionID);

    if (!find_result || (!find_result.username || !request.body.username)
      || (request.body.username !== find_result.username)) {
      Logger.err(`Object removal failed due to username & session not matching`);
      response.send({
        status: 'error',
        message: 'Input username does not match username with current sessionID',
      });
      return;
    }

    // Flatten account.data so its an array of ObjectId.toString()
    const UserRelatedObjects =
      Array.prototype.concat(...Object.values(find_result.data))
        .map(id => id.toString());

    if (!UserRelatedObjects.find(obj => obj === identifier.toString())) {
      Logger.err(`Object removal failed because Object does not belong to user`);
      response.send({
        status: 'error',
        message: 'Object with identifier does not belong to account with this sessionID',
      });
      return;
    }
    const delete_result = await collection.deleteOne({ _id: identifier });
    if (delete_result.result.ok === 1) {
      find_result.data[RequestCollection] =
        find_result.data[RequestCollection].filter(id => id !== identifier.toString());

      const update_result =
        await ldap()
          .updateOne({ sessionID }, { $set: { data: find_result.data } });

      if (update_result.result.ok === 1) {
        Logger.info(`Deleted ${RequestCollection} ${request.params.identifier}`);
        response.send({ status: 'ok' });
      } else {
        Logger.warn(`Failed deleting ${RequestCollection} ${request.params.identifier}`);
        response.send({ status: 'error' });
      }
    } else {
      Logger.warn(`Failed deleting ${RequestCollection} ${request.params.identifier}`);
      Logger.warn(delete_result);
      response.send({ status: 'error' });
    }
  },
  searchObjectWithFilter: async (request, response) => {
    const RequestCollection = request.params.collection.toLowerCase();

    const filter = (request.body.filter) ? request.body.filter.map(_ => _.toLowerCase()) : [''];
    let allObjects = await getAllItemsOfCollection(RequestCollection);

    const getNestedValues = obj => {
      let result: string[] = [];
      for (const key of Object.keys(obj)) {
        const prop = obj[key];
        if (obj.hasOwnProperty(key) && prop) {
          if (typeof (prop) === 'object' && !Array.isArray(prop)) {
            result = result.concat(getNestedValues(prop));
          } else if (typeof (prop) === 'object' && Array.isArray(prop)) {
            for (const p of prop) {
              result = result.concat(getNestedValues(p));
            }
          } else if (typeof (prop) === 'string') {
            result.push(prop);
          }
        }
      }
      return result;
    };

    const filterResults = objs => {
      const result: any[] = [];
      for (const obj of objs) {
        const asText = getNestedValues(obj)
          .join('')
          .toLowerCase();
        for (let j = 0; j < filter.length; j++) {
          if (asText.indexOf(filter[j]) === -1) {
            break;
          }
          if (j === filter.length - 1) {
            result.push(obj._id);
          }
        }
      }
      return result;
    };

    switch (RequestCollection) {
      case 'digitalobject':
        await Promise.all(allObjects.map(async digObj => Mongo.resolve(digObj, 'digitalobject')));
        break;
      case 'model':
        allObjects = allObjects.filter(model =>
          model && model.finished && model.online
          && model.relatedDigitalObject && model.relatedDigitalObject['_id']);
        for (const obj of allObjects) {
          if (obj.relatedDigitalObject['_id']) {
            const tempDigObj =
              await Mongo.resolve(obj.relatedDigitalObject, 'digitalobject');
            obj.relatedDigitalObject = await Mongo.resolve(tempDigObj, 'digitalobject');
            obj.settings.preview = '';
          }
        }
        break;
      default:
    }

    response.send(filterResults(allObjects));
  },
};

Mongo.init()
  .catch(e => Logger.err(e));

export { Mongo };<|MERGE_RESOLUTION|>--- conflicted
+++ resolved
@@ -171,11 +171,7 @@
     const models: ObjectId[] = (await getAllItemsOfCollection('model'))
       .map((model: IModel) => new ObjectId(model._id));
     const compilations: ObjectId[] = (await getAllItemsOfCollection('compilation'))
-<<<<<<< HEAD
-      .map((compilation: ICompilation) => new ObjectId(compilation._id));;
-=======
       .map((compilation: ICompilation) => new ObjectId(compilation._id));
->>>>>>> 614da933
 
     if (!userData) {
       ldap()
