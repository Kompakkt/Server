--- conflicted
+++ resolved
@@ -60,14 +60,9 @@
         Host: 'ldap://localhost',
         searchBase: 'dc=example,dc=org',
       },
-<<<<<<< HEAD
-      InsecureAdminAccounts: [],
-    },
-=======
       InsecureAdminAccounts: []
     },
     Mailer: {},
->>>>>>> 26aa508f
   };
 
   Logger.info('Loading configuration');
