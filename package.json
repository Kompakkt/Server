{
  "name": "objectsrepositoryserver",
  "version": "0.0.1",
  "description": "Server for ObjectsRepository",
  "main": "dist/server.js",
  "scripts": {
    "start": "ts-node src/server.ts",
    "build": "tsc -p .",
    "dev": "./node_modules/nodemon/bin/nodemon.js",
    "report": "jscpd -k 10 -l 2 src/"
  },
  "repository": {
    "type": "git",
    "url": "git+https://github.com/DH-Cologne/ObjectsRepositoryServer.git"
  },
  "jscpd": {
    "min-lines": 2,
    "min-tokens": 10,
    "reporters": [
      "html",
      "badge"
    ],
    "ignore": [
      "node_modules"
    ],
    "gitignore": true
  },
  "author": "",
  "license": "ISC",
  "bugs": {
    "url": "https://github.com/DH-Cologne/ObjectsRepositoryServer/issues"
  },
  "homepage": "https://github.com/DH-Cologne/ObjectsRepositoryServer#readme",
  "dependencies": {
    "@types/cors": "^2.8.4",
    "@types/express": "^4.16.1",
    "@types/fs-extra": "^5.0.5",
    "@types/imagemin": "^6.0.0",
    "@types/klaw": "^3.0.0",
    "@types/klaw-sync": "^6.0.0",
    "@types/mongodb": "^3.1.22",
    "@types/multer": "^1.3.7",
<<<<<<< HEAD
    "@types/node": "^11.11.6",
=======
    "@types/node": "^11.9.4",
    "@types/nodemailer": "^4.6.7",
>>>>>>> 26aa508f
    "@types/socket.io": "^2.1.2",
    "axios": "^0.18.0",
    "body-parser": "^1.18.3",
    "compression": "^1.7.4",
    "cookie-parser": "^1.4.4",
    "corser": "^2.0.1",
    "deepmerge": "^3.2.0",
    "express": "^4.16.4",
    "express-session": "^1.15.6",
    "flatten": "^1.0.2",
    "fs-extra": "^7.0.1",
    "imagemin": "^6.1.0",
    "imagemin-pngquant": "^7.0.0",
    "klaw-sync": "^6.0.0",
    "mongodb": "^3.2.2",
    "multer": "^1.4.1",
    "nodemailer": "^6.0.0",
    "nodemon": "^1.18.10",
    "passport": "^0.4.0",
    "passport-ldapauth": "^2.1.2",
    "slugify": "^1.3.4",
    "socket.io": "^2.2.0",
    "ts-node": "^8.0.3",
    "tslint": "^5.14.0",
    "typescript": "^3.3.4000",
    "uuid": "^3.3.2"
  },
  "devDependencies": {
    "jscpd": "^2.0.11",
    "jscpd-badge-reporter": "^1.1.3",
    "jscpd-html-reporter": "^2.0.1"
  }
}<|MERGE_RESOLUTION|>--- conflicted
+++ resolved
@@ -40,12 +40,8 @@
     "@types/klaw-sync": "^6.0.0",
     "@types/mongodb": "^3.1.22",
     "@types/multer": "^1.3.7",
-<<<<<<< HEAD
     "@types/node": "^11.11.6",
-=======
-    "@types/node": "^11.9.4",
     "@types/nodemailer": "^4.6.7",
->>>>>>> 26aa508f
     "@types/socket.io": "^2.1.2",
     "axios": "^0.18.0",
     "body-parser": "^1.18.3",
